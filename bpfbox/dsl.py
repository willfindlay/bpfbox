"""
    🐝 BPFBox 📦  Application-transparent sandboxing rules with eBPF.
    Copyright (C) 2020  William Findlay

    This program is free software: you can redistribute it and/or modify
    it under the terms of the GNU General Public License as published by
    the Free Software Foundation, either version 3 of the License, or
    (at your option) any later version.

    This program is distributed in the hope that it will be useful,
    but WITHOUT ANY WARRANTY; without even the implied warranty of
    MERCHANTABILITY or FITNESS FOR A PARTICULAR PURPOSE.  See the
    GNU General Public License for more details.

    You should have received a copy of the GNU General Public License
    along with this program.  If not, see <https://www.gnu.org/licenses/>.

    Implements the parser for bpfbox's policy DSL.

    2020-Jul-04  William Findlay  Created this.
"""

from typing import Callable

from pyparsing import *

from bpfbox.bpf_program import BPFProgram
from bpfbox.logger import get_logger
from bpfbox.flags import BPFBOX_ACTION, FS_ACCESS, IPC_ACCESS, NET_ACCESS, NET_FAMILY
from bpfbox.libbpfbox import Commands

logger = get_logger()

comma = Literal(',').suppress()
quoted_string = QuotedString('"') | QuotedString("'")
comment = QuotedString(quoteChar='/*', endQuoteChar='*/', multiline=True).suppress()
lparen = Literal('(').suppress()
rparen = Literal(')').suppress()

pathname = quoted_string

<<<<<<< HEAD
def flags(expr):
    """
    A list of expr delimited by |.
    """
    return delimitedList(expr, delim='|')

fs_access = flags(MatchFirst([Keyword(access.name.lower()) for access in FS_ACCESS if access not in [FS_ACCESS.NONE]]))
signal_access = flags(MatchFirst([Keyword(access.name.lower()) for access in IPC_ACCESS if access not in [IPC_ACCESS.NONE, IPC_ACCESS.PTRACE]]))
net_access = flags(MatchFirst([Keyword(access.name.lower()) for access in NET_ACCESS if access != NET_ACCESS.NONE]))

=======
fs_access = Word('rwaxligsu')
signal_access = MatchFirst([Keyword(access.name.lower()) for access in IPC_ACCESS if access not in [IPC_ACCESS.NONE, IPC_ACCESS.PTRACE]])
net_access = MatchFirst([Keyword(access.name.lower()) for access in NET_ACCESS if access != NET_ACCESS.NONE])
>>>>>>> 7d9a815e
net_family = MatchFirst([Keyword(family.name.lower()) for family in NET_FAMILY if family not in [NET_FAMILY.NONE, NET_FAMILY.UNKNOWN]])


class RuleBase:
    def __init__(self, rule_dict: Dict):
        self.rule_dict = rule_dict

        self.rule_actions = [a for a in self.rule_dict['macros'] if a in ['allow', 'taint', 'audit']]
        if 'taint' not in self.rule_actions:
            self.rule_actions.append('allow')

    def __repr__(self):
        return self.__class__.__name__

    def __call__(self, exe):
        raise NotImplementedError('Rules must implement __call__')

class FSRule(RuleBase):
    def __init__(self, rule_dict: Dict):
        super().__init__(rule_dict)

    def __call__(self, exe):
        pathname = self.rule_dict['pathname']
        access = FS_ACCESS.from_list(self.rule_dict['access'])
        action = BPFBOX_ACTION.from_list(self.rule_actions)
        Commands.add_fs_rule(exe, pathname, access, action)

class ProcFSRule(RuleBase):
    def __init__(self, rule_dict: Dict):
        super().__init__(rule_dict)

    def __call__(self, exe):
        pathname = self.rule_dict['pathname']
        access = FS_ACCESS.from_list(self.rule_dict['access'])
        action = BPFBOX_ACTION.from_list(self.rule_actions)
        Commands.add_procfs_rule(exe, pathname, access, action)

class SignalRule(RuleBase):
    def __init__(self, rule_dict: Dict):
        super().__init__(rule_dict)

    def __call__(self, exe):
        pathname = self.rule_dict['pathname']
        access = IPC_ACCESS.from_list(self.rule_dict['access'])
        action = BPFBOX_ACTION.from_list(self.rule_actions)
        Commands.add_ipc_rule(exe, pathname, access, action)

class PtraceRule(RuleBase):
    def __init__(self, rule_dict: Dict):
        super().__init__(rule_dict)

    def __call__(self, exe):
        pathname = self.rule_dict['pathname']
        access = IPC_ACCESS.PTRACE
        action = BPFBOX_ACTION.from_list(self.rule_actions)
        Commands.add_ipc_rule(exe, pathname, access, action)

class NetRule(RuleBase):
    def __init__(self, rule_dict: Dict):
        super().__init__(rule_dict)

    def __call__(self, exe):
<<<<<<< HEAD
        access = NET_ACCESS.from_list(self.rule_dict['access'])
        family = NET_FAMILY.from_string(self.rule_dict['family'])
        action = BPFBOX_ACTION.from_list(self.rule_actions)
=======
        access = NET_ACCESS.from_string(self.rule_dict['access'])
        family = NET_FAMILY.from_string(self.rule_dict['family'])
        action = BPFBOX_ACTION.from_actions(self.rule_actions)
>>>>>>> 7d9a815e
        Commands.add_net_rule(exe, access, family, action)


class PolicyGenerator:
    """
    Parses policy files and generates rules for the BPF programs to enforce.
    """

    def __init__(self):
        self.bnf = self._make_bnf()
        self.exe = None
        self.rules = []

    def process_policy_file(self, policy_file: str):
        with open(policy_file, 'r') as f:
            self.process_policy_text(f.read())

    def process_policy_text(self, policy_text: str):
        self._parse_policy_text(policy_text)

        for rule in self.rules:
            try:
                rule(self.exe)
            except Exception as e:
                logger.warning(f'Failed to apply rule {rule} for {self.exe}: {e}', exc_info=e)

    def _parse_policy_text(self, policy_text: str) -> Dict:
        try:
            return self.bnf.parseString(policy_text, True).asDict()
        except ParseException as pe:
            logger.error('Unable to parse profile:')
            logger.error("    " + pe.line)
            logger.error("    " + " " * (pe.column - 1) + "^")
            logger.error("    %s" % (pe))
            raise pe
        except Exception as e:
            logger.error(f'Fatal error while parsing policy text: {e}')

    def _add_rule(self, rule_dict):
        if rule_dict['type'] == 'fs':
            rule = FSRule(rule_dict)
        elif rule_dict['type'] == 'proc':
            rule = ProcFSRule(rule_dict)
        elif rule_dict['type'] == 'signal':
            rule = SignalRule(rule_dict)
        elif rule_dict['type'] == 'ptrace':
            rule = PtraceRule(rule_dict)
        elif rule_dict['type'] == 'net':
            rule = NetRule(rule_dict)
        else:
            raise Exception('Unknown rule type %s' % (rule_dict['type']))
        self.rules.append(rule)

    def _rule_action(self, toks):
        rule_dict = toks.asDict()['rules'][0]
        self._add_rule(rule_dict)

    def _block_action(self, toks):
        block_dict = toks.asDict()['blocks'][0]
        for rule_dict in block_dict['rules']:
            rule_dict['macros'] += block_dict['macros']
            self._add_rule(rule_dict)

    def _profile_macro_action(self, toks):
        self.exe = toks[0]
        try:
            Commands.add_profile(self.exe, True)
        except:
            pass

    def _make_bnf(self) -> ParserElement:
        # Special required macro for profile
        profile_macro = (
            Literal('#![').suppress()
            + Keyword('profile').suppress()
            + quoted_string('profile')
            + Literal(']').suppress()
            + LineEnd().suppress()
        ).setParseAction(self._profile_macro_action)

        # Rules
        rule = self._rule().setParseAction(self._rule_action)

        # Blocks
        block = self._block().setParseAction(self._block_action)

        return ZeroOrMore(comment) + profile_macro + ZeroOrMore(
            (rule('rules*') | block('blocks*') | comment)
        )

    def _self_exe(self, toks):
        return self.exe

    def _macro_contents(self) -> ParserElement:
        taint = Keyword('taint')
        allow = Keyword('allow')
        audit = Keyword('audit')
        return allow | taint | audit

    def _macro(self) -> ParserElement:
        macro_contents = self._macro_contents()
        return (
            Literal('#[').suppress() + macro_contents + Literal(']').suppress()
        )

    def _fs_rule(self) -> ParserElement:
        rule_type = Literal('fs')('type')
        return (
            rule_type
            + lparen
            + pathname('pathname')
            + comma
            + fs_access('access')
            + rparen
        )

    def _procfs_rule(self) -> ParserElement:
        rule_type = Literal('proc')('type')
        return rule_type + lparen + pathname('pathname') + comma + fs_access('access') + rparen

    def _signal_rule(self) -> ParserElement:
        rule_type = Literal('signal')('type')
        pathname_or_self = pathname | Keyword('self').setParseAction(self._self_exe)
        return rule_type + lparen + pathname_or_self('pathname') + comma + signal_access('access') + rparen

    def _ptrace_rule(self) -> ParserElement:
        rule_type = Literal('ptrace')('type')
        pathname_or_self = pathname | Keyword('self').setParseAction(self._self_exe)
        return rule_type + lparen + pathname_or_self('pathname') + rparen

    def _net_rule(self) -> ParserElement:
        rule_type = Literal('net')('type')
        return rule_type + lparen + net_family('family') + comma + net_access('access') + rparen

    def _rule(self) -> ParserElement:
        fs_rule = self._fs_rule()
        procfs_rule = self._procfs_rule()
        signal_rule = self._signal_rule()
        ptrace_rule = self._ptrace_rule()
        net_rule = self._net_rule()
        # TODO add more rule types here
        return Group(Group(ZeroOrMore(self._macro()))('macros') + (fs_rule | procfs_rule | signal_rule | ptrace_rule | net_rule))

    def _block(self) -> ParserElement:
        begin = Literal('{').suppress()
        end = Literal('}').suppress()
        return Group(
            Group(ZeroOrMore(self._macro()))('macros')
            + Group(begin + ZeroOrMore(self._rule()) + end)('rules')
        )<|MERGE_RESOLUTION|>--- conflicted
+++ resolved
@@ -39,7 +39,6 @@
 
 pathname = quoted_string
 
-<<<<<<< HEAD
 def flags(expr):
     """
     A list of expr delimited by |.
@@ -49,12 +48,6 @@
 fs_access = flags(MatchFirst([Keyword(access.name.lower()) for access in FS_ACCESS if access not in [FS_ACCESS.NONE]]))
 signal_access = flags(MatchFirst([Keyword(access.name.lower()) for access in IPC_ACCESS if access not in [IPC_ACCESS.NONE, IPC_ACCESS.PTRACE]]))
 net_access = flags(MatchFirst([Keyword(access.name.lower()) for access in NET_ACCESS if access != NET_ACCESS.NONE]))
-
-=======
-fs_access = Word('rwaxligsu')
-signal_access = MatchFirst([Keyword(access.name.lower()) for access in IPC_ACCESS if access not in [IPC_ACCESS.NONE, IPC_ACCESS.PTRACE]])
-net_access = MatchFirst([Keyword(access.name.lower()) for access in NET_ACCESS if access != NET_ACCESS.NONE])
->>>>>>> 7d9a815e
 net_family = MatchFirst([Keyword(family.name.lower()) for family in NET_FAMILY if family not in [NET_FAMILY.NONE, NET_FAMILY.UNKNOWN]])
 
 
@@ -117,15 +110,9 @@
         super().__init__(rule_dict)
 
     def __call__(self, exe):
-<<<<<<< HEAD
         access = NET_ACCESS.from_list(self.rule_dict['access'])
         family = NET_FAMILY.from_string(self.rule_dict['family'])
         action = BPFBOX_ACTION.from_list(self.rule_actions)
-=======
-        access = NET_ACCESS.from_string(self.rule_dict['access'])
-        family = NET_FAMILY.from_string(self.rule_dict['family'])
-        action = BPFBOX_ACTION.from_actions(self.rule_actions)
->>>>>>> 7d9a815e
         Commands.add_net_rule(exe, access, family, action)
 
 
